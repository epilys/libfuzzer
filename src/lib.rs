--- conflicted
+++ resolved
@@ -30,15 +30,10 @@
     // impossible to build code using compiler plugins with this flag.
     // We will be able to remove this code when
     // https://github.com/rust-lang/cargo/issues/5423 is fixed.
-<<<<<<< HEAD
     let default_hook = ::std::panic::take_hook();
     ::std::panic::set_hook(Box::new(move |panic_info| {
-            default_hook(panic_info);
-            ::std::process::abort();
-=======
-    ::std::panic::set_hook(Box::new(|_| {
+        default_hook(panic_info);
         ::std::process::abort();
->>>>>>> ff32cf5e
     }));
     0
 }
